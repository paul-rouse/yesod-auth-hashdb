name:            yesod-auth-hashdb
<<<<<<< HEAD
version:         1.6
=======
version:         1.5.1.3
>>>>>>> bb0705a3
license:         MIT
license-file:    LICENSE
author:          Patrick Brisbin, later changes Paul Rouse
maintainer:      Paul Rouse <pyr@doynton.org>
synopsis:        Authentication plugin for Yesod.
category:        Web, Yesod
stability:       Stable
cabal-version:   >= 1.8.0
build-type:      Simple
homepage:        https://github.com/paul-rouse/yesod-auth-hashdb
bug-reports:     https://github.com/paul-rouse/yesod-auth-hashdb/issues
description:
    This package is the Yesod.Auth.HashDB plugin, originally included as part
    of yesod-auth, but now modified to be more secure and placed in a separate
    package.
    .
    It provides authentication using hashed passwords stored in a database,
    and works best in situations where an administrator is involved in
    setting up a user with an initial password.
    .
    The complete login process, including a default form, is implemented by
    this plugin, but the application developer must design the interfaces
    for setting up users and allowing them to change their own passwords,
    since only the low-level password-setting functions are provided by this
    package.  (Note that other authentication plugins may be more appropriate
    if you wish to use email verification to set up accounts).
extra-source-files:  ChangeLog.md
                     stack.yaml

library
    build-depends:   base                    >= 4          && < 5
                   , bytestring              >= 0.9.1.4
                   , yesod-core              >= 1.4        && < 1.5
                   , yesod-auth              >= 1.4        && < 1.5
                   , text                    >= 0.7
                   , yesod-persistent        >= 1.2
                   , persistent              >= 2.1        && < 2.7
                   , yesod-form              >= 1.4        && < 1.5
                   , pwstore-fast            >= 2.2
                   , aeson

    exposed-modules: Yesod.Auth.HashDB
    ghc-options:     -Wall

test-suite test
    type:            exitcode-stdio-1.0
    main-is:         main.hs
    hs-source-dirs:  test
    ghc-options:     -Wall
    other-modules:   ExampleData
                     NonDBTests
    build-depends:   base >= 4 && < 5
                   , yesod-auth-hashdb
                   , hspec
                   , text

test-suite integration
    type:            exitcode-stdio-1.0
    main-is:         integration.hs
    hs-source-dirs:  test
    ghc-options:     -Wall
    other-modules:   IntegrationTest
                   , TestSite
                   , TestTools
    build-depends:   base >= 4 && < 5
                   , aeson
                   , bytestring
                   , basic-prelude
                   , containers
                   , hspec                   >= 2.0.0
                   , http-conduit
                   , http-types
                   , monad-logger
                   , network-uri
                   , persistent-sqlite
                   , resourcet
                   , text
                   , unordered-containers
                   , wai-extra
                   , yesod
                   , yesod-auth
                   , yesod-auth-hashdb
                   , yesod-core
                   , yesod-test              >= 1.4.3

source-repository head
  type:     git
  location: https://github.com/paul-rouse/yesod-auth-hashdb<|MERGE_RESOLUTION|>--- conflicted
+++ resolved
@@ -1,9 +1,5 @@
 name:            yesod-auth-hashdb
-<<<<<<< HEAD
 version:         1.6
-=======
-version:         1.5.1.3
->>>>>>> bb0705a3
 license:         MIT
 license-file:    LICENSE
 author:          Patrick Brisbin, later changes Paul Rouse
