--- conflicted
+++ resolved
@@ -1,4 +1,3 @@
-<<<<<<< HEAD
 ## 1.6
 
 This release completes the breaking changes started in 1.5.  For details
@@ -7,7 +6,7 @@
 
 * Complete removal of compatibility with old databases designed for versions before 1.3
 * Add JSON support
-=======
+
 ## 1.5.1.3
 
 * Fix test failure with basic-prelude >= 0.6 (#6)
@@ -15,7 +14,6 @@
 ## 1.5.1.2
 
 * Relax upper bound to allow persistent-2.6
->>>>>>> bb0705a3
 
 ## 1.5.1.1
 
